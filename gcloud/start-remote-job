#!/usr/bin/env python3

import os
import argparse
import subprocess as sp
import textwrap
import shutil


parser = argparse.ArgumentParser(description=textwrap.dedent("""
    Start a new SafeLife training run.

    This performs the following steps:

    1. Clone the repo to a new temporary folder.
    2. Copy all source files over to the remote machine using rsync.
    3. ssh into the remote machine and
        a. create an alias to the soon-to-be-created data folder;
        b. start a tmux session that shares the training job's name;
        c. listens on the appropriate local port for tensorboard updates;
        d. starts training via the `start-training` script.

    Note that the `start-training` script will shut down the remote instance
    with a 10 minute lag before the script exits, whether via error or normal
    completion. The shutdown is there to prevent machine from idling and
    running up large bills, while the lag is designed so that it's possible
    to abort the shutdown by sshing into the remote machine and running
    `sudo shutdown -c`. This comes in handy when the script fails at startup
    due to user error or a bug.
    """), formatter_class=argparse.RawDescriptionHelpFormatter)
parser.add_argument('instance_name', help="name of the gcloud instance")
parser.add_argument('job_name', help="a unique name for this training job")
parser.add_argument('--port', default='6006',
    help="local port used to monitor tensorboard")
parser.add_argument('-b', '--branch',
    help="git branch or tag to use for this run. "
    "If not supplied, a new commit is made with all unstaged files added, "
    "and it is given the tag `job-<job_name>`. The commit is then reverted "
    "to keep HEAD in the same state as it started in.")
args, remaining_args = parser.parse_known_args()

src_dir = '~/' + args.job_name
data_dir = '~/{job_name}/data/{job_name}/'.format(job_name=args.job_name)

quiet = {'stdout': sp.DEVNULL, 'stderr': sp.DEVNULL}

if args.branch:
    result = sp.run(["git", "show", args.branch], **quiet)
    if result.returncode == 128:
        print(f"Branch '{args.branch}' does not exist.")
        exit(1)
    elif result.returncode:
        print("Unknown git error.")
        exit(1)
    git_tag = args.branch
else:
    git_tag = f'job-{args.job_name}'
    result = sp.run(["git", "show", git_tag], **quiet)
    if result.returncode == 0:
        print(f"Tag or branch '{git_tag}' already exists.")
        print("Cannot make a new tag.")
        exit(1)
    elif result.returncode != 128:
        print("Unknown git error.")
        exit(1)

    if sp.run("git status -s", shell=True, stdout=sp.PIPE).stdout:
        # There are changes in the working directory.
        # Stash changes, apply the stash, commit and tag, rollback, then
        # unstash the changes such that the working directory is left in the
        # exact same condition as it started in.
        print("adding uncommitted changes...")
        print(f"adding tag {git_tag}...")
        sp.run(f"""
            git stash push -ku
            git stash push
            git stash apply 1
            git add .
            git commit -m "job {args.job_name}"
            git tag {git_tag}
            git reset --hard HEAD~1
            git stash pop
            git add .
            git stash pop
            """, shell=True, **quiet)
    else:
        # No changes to be committed. Just add a tag.
        print(f"adding tag {git_tag}...")
        sp.run(f"git tag {git_tag}", shell=True, **quiet)

# Copy over the data
safety_dir = os.path.abspath(os.path.join(__file__, '../../'))
ssh_cmd = os.path.abspath(os.path.join(__file__, '../ssh'))

print("cloning temporary repo...")
result = sp.run(
    f"git clone --no-local --depth 1 --branch {git_tag} . ./tmp-repo",
    shell=True, **quiet)
if result.returncode != 0:
    print("Error cloning the repo.")
    exit(1)

print("syncing repo to the cloud...")
result = sp.run([
    'rsync', '--rsh', ssh_cmd, '-ra',
    './tmp-repo/', args.instance_name + ':' + src_dir])
shutil.rmtree("./tmp-repo")
if result.returncode != 0:
    exit(1)

print("starting job...")
# Run the script, tunneling tensorboard to the specified port.
result = sp.run([
    ssh_cmd, args.instance_name, '-L', args.port + ':localhost:6006',

    # Set the path variable to include conda, which contains the latest
    # versions of python, torch, etc.
    # This is very specific to our particular gcloud setup.
    "PATH=/usr/local/cuda/bin:/opt/conda/bin:/opt/conda/condabin:$PATH; "

    # Create a "current_job" directory. This is handy for re-entering the job.
    f"ln -nsf {src_dir} ~/current_job; "

    # Install dependencies.
    "sudo apt-get install ffmpeg --yes; "
    f"pip install -r {src_dir}/requirements.txt; "

    # And run the training script!
    # This uses tmux to prevent it from dying on hangup.
    # Note that if this session is already running, tmux should prevent us
    # from running it again.
    'export PATH=/opt/anaconda3/bin:/opt/anaconda3/condabin:"$PATH" ; '
    f"tmux new-session -s {args.job_name} "
<<<<<<< HEAD
    f"{src_dir}/start-training {data_dir} --shutdown --ensure-gpu" +
    ' '.join(remaining_args)
=======
    f"{src_dir}/start-training {data_dir} --shutdown --ensure-gpu " + ' '.join(remaining_args)
>>>>>>> 26fa984c
])<|MERGE_RESOLUTION|>--- conflicted
+++ resolved
@@ -131,10 +131,6 @@
     # from running it again.
     'export PATH=/opt/anaconda3/bin:/opt/anaconda3/condabin:"$PATH" ; '
     f"tmux new-session -s {args.job_name} "
-<<<<<<< HEAD
     f"{src_dir}/start-training {data_dir} --shutdown --ensure-gpu" +
     ' '.join(remaining_args)
-=======
-    f"{src_dir}/start-training {data_dir} --shutdown --ensure-gpu " + ' '.join(remaining_args)
->>>>>>> 26fa984c
 ])