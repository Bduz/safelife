--- conflicted
+++ resolved
@@ -267,15 +267,16 @@
             if self.testing_envs and num_steps >= next_test:
                 self.run_episodes(self.testing_envs)
 
-<<<<<<< HEAD
+        self.save_checkpoint()
+
+
 @update_hyperparams
 class LSTM_PPO(PPO):
+
     def __init__(self, *args, **kwargs):
         # ((hidden state, cell state), time, activations) <--- XXX need better init?
         self.default_state = torch.zeros(2, 1, 576)
         super().__init__(*args, **kwargs)
-
-
 
     def train_batch(self, batch):
         sequence_length = 10  # hyperparam
@@ -297,8 +298,4 @@
                 loss.backward()
                 self.optimizer.step()
                 if self.compute_device.type == "xla":
-                    xm.mark_step()
-
-=======
-        self.save_checkpoint()
->>>>>>> 695a55bb
+                    xm.mark_step()