#!/usr/bin/env python3

"""
Main entry point for starting a training job.
"""

import argparse
import logging
import os
import platform
import shutil
import subprocess
import sys
import time
import json

import numpy as np
import torch


parser = argparse.ArgumentParser(description="""
    Run agent training using proximal policy optimization.

    This will set up the data/log directories, optionally install any needed
    dependencies, start tensorboard, configure loggers, and start the actual
    training loop. If the data directory already exists, it will prompt for
    whether the existing data should be overwritten or appended. The latter
    allows for training to be restarted if interrupted.
    """)
parser.add_argument('data_dir', nargs='?',
    help="the directory in which to store this run's data")
parser.add_argument('--run-type', choices=('train', 'benchmark', 'inspect'),
    default='train',
    help="What to do once the algorithm and environments have been loaded. "
    "If 'train', train the model. If 'benchmark', run the model on testing "
    "environments. If 'inspect', load an ipython prompt for interactive "
    "debugging.")
parser.add_argument('--algo', choices=('ppo', 'dqn', 'mppo'), default='ppo')
parser.add_argument('-e', '--env-type', default='append-spawn')
parser.add_argument('-s', '--steps', type=float, default=6e6,
    help='Length of training in steps (default: 6e6).')
parser.add_argument('--seed', default=None, type=int)
parser.add_argument('--deterministic', action="store_true",
    help="If set, uses deterministic cudnn routines. This may slow "
    "down training, but it should make the results reproducable.")

parser.add_argument('--port', type=int,
    help="Port on which to run tensorboard.")
parser.add_argument('-w', '--wandb', action='store_true',
    help='Use wandb for analytics.')
parser.add_argument('--project', default=None,
    help='[Entity and] project for wandb. '
    'Eg: "safelife/multiagent" or "multiagent"')
parser.add_argument('--shutdown', action="store_true",
    help="Shut down the system when the job is complete"
    "(helpful for running remotely).")
parser.add_argument('--ensure-gpu', action='store_true',
    help="Check that the machine we're running on has CUDA support")

parser.add_argument('-x', '--extra-params', default=None,
    help="Extra config values/hyperparameters. Should be loadable as JSON.")

args = parser.parse_args()
if args.extra_params:
    try:
        args.extra_params = json.loads(args.extra_params)
        assert isinstance(args.extra_params, dict)
    except (json.JSONDecodeError, AssertionError):
        print(f"'{args.extra_params}' is not a valid JSON dictionary. "
            "Make sure to escape your quotes!")
        exit(1)


if args.seed is None:
    # Make sure the seed can be represented by floating point exactly.
    # This is just because we may want to pass it over the web, and javascript
    # doesn't have 64 bit integers.
    args.seed = np.random.randint(2**53)

assert args.wandb or args.data_dir or args.run_type == 'inspect', (
    "Either a data directory must be set or the wandb flag must be set. "
    "If wandb is set but there is no data directory, then a run name will be "
    "picked automatically.")

if args.ensure_gpu:
    assert torch.cuda.is_available(), "CUDA support requested but not available!"


# Build the C extensions and only _then_ import safelife modules.

safety_dir = os.path.realpath(os.path.dirname(__file__))
sys.path.insert(1, safety_dir)  # ensure current directory is on the path
subprocess.run([
    "python3", os.path.join(safety_dir, "setup.py"),
    "build_ext", "--inplace"
])

from safelife.random import set_rng  # noqa
from safelife.safelife_logger import SafeLifeLogger, summarize_run # noqa
from training import logging_setup  # noqa
from training import models  # noqa
from training.env_factory import build_environments  # noqa
from training.global_config import config  # noqa


# Check to see if the data directory is already in use

if args.data_dir is not None:
    data_dir = os.path.realpath(args.data_dir)
    job_name = os.path.basename(data_dir)
    if os.path.exists(data_dir) and args.run_type == 'train':
        print("The directory '%s' already exists." % data_dir)
        print("Would you like to overwrite the old data, append to it, or abort?")
        response = 'overwrite' if job_name.startswith('tmp') else None
        while response not in ('overwrite', 'append', 'abort'):
            response = input("(overwrite / append / abort) > ")
        if response == 'overwrite':
            print("Overwriting old data.")
            shutil.rmtree(data_dir)
        elif response == 'abort':
            print("Aborting.")
            exit()
else:
    data_dir = job_name = None


# Setup wandb and initialize logging

base_config = {
    k: v for k, v in vars(args).items() if k not in
    ['port', 'wandb', 'ensure_gpu', 'project', 'shutdown', 'extra_params']
}
if args.wandb:
    import wandb
    if wandb.login():
        run_notes = os.path.join(safety_dir, 'run-notes.txt')
        if os.path.exists(run_notes):
            run_notes = open(run_notes).read()
        else:
            run_notes = None

        # Remove some args from the wandb config, just to make things neater.
        # These args don't actually affect the run output.
        if args.project and '/' in args.project:
            entity, project = args.project.split("/", 1)
        elif args.project:
            entity, project = None, args.project
        else:
            entity = project = None  # use values from wandb/settings

        wandb.init(
            name=job_name, notes=run_notes, project=project, entity=entity,
            config=base_config)
        # Note that wandb config can contain different and/or new keys that
        # aren't in the command-line arguments. This is especially true for
        # wandb sweeps.
        config.update(wandb.config._items)

        # Save the environment type to the wandb summary data.
        # This allows env_type show up in the benchmark table.
        wandb.run.summary['env_type'] = config['env_type']

        if job_name is None:
            job_name = wandb.run.name
            data_dir = os.path.join(
                safety_dir, 'data', time.strftime("%Y-%m-%d-") + wandb.run.id)

        logging_setup.save_code_to_wandb()
else:
    wandb = None
    config.update(base_config)

# tag any hyperparams from the commandline
if args.extra_params is not None:
    config.add_hyperparams(args.extra_params)

if data_dir is not None:
    os.makedirs(data_dir, exist_ok=True)
logger = logging_setup.setup_logging(
    data_dir, debug=(config['run_type'] == 'inspect'))
logger.info("COMMAND ARGUMENTS: %s", ' '.join(sys.argv))
logger.info("TRAINING RUN: %s", job_name)
logger.info("ON HOST: %s", platform.node())


# Set the global seed

main_seed = np.random.SeedSequence(config['seed'])
logger.info("SETTING GLOBAL SEED: %i", main_seed.entropy)
set_rng(np.random.default_rng(main_seed))
torch.manual_seed(main_seed.entropy & (2**31 - 1))
if config['deterministic']:
    # Note that this may slow down performance
    # See https://pytorch.org/docs/stable/notes/randomness.html#cudnn
    torch.backends.cudnn.deterministic = True


# Run tensorboard

if args.port and data_dir is not None:
    tb_proc = subprocess.Popen([
        "tensorboard", "--logdir_spec",
        job_name + ':' + data_dir, '--port', str(args.port)])
else:
    tb_proc = None


# Start training!

try:
    envs = build_environments(config, main_seed, data_dir)
    obs_shape = envs['training'][0].observation_space.shape

    algo_args = {
        'training_envs': envs['training'],
        'testing_envs': envs.get('testing'),
        'data_logger': logging_setup.setup_data_logger(data_dir, 'training'),
    }

    if config['algo'] == 'ppo':
        from training.ppo import PPO as algo_cls
        algo_args['model'] = models.SafeLifePolicyNetwork(obs_shape)
    elif config['algo'] == 'dqn':
        from training.dqn import DQN as algo_cls
        algo_args['training_model'] = models.SafeLifeQNetwork(obs_shape)
        algo_args['target_model'] = models.SafeLifeQNetwork(obs_shape)
    elif args.algo == 'mppo':
        from training.models import SafeLifeLSTMPolicyNetwork
        from training.ppo import LSTM_PPO as algo_cls
        algo_args['model'] = models.SafeLifeLSTMPolicyNetwork(obs_shape)
    else:
        logging.error("Unexpected algorithm type '%s'", config['algo'])
        raise ValueError("unexpected algorithm type")

    algo = algo_cls(**algo_args)

    if args.wandb:
        # Before we start running things, save the config object back to wandb.
        config2 = config.copy()
        config2.pop('_wandb', None)
        wandb.config.update(config2)

    print("")
    logger.info("Hyperparameters: %s", config)
    config.check_for_unused_hyperparams()
<<<<<<< HEAD
    logger.info("Hyperparameters: %s\n", config)
=======
    print("")
>>>>>>> 695a55bb

    if config['run_type'] == "train":
        algo.train(int(config['steps']))
        if 'benchmark' in envs:
            algo.run_episodes(envs['benchmark'], num_episodes=1000)
    elif config['run_type'] == "benchmark" and "benchmark" in envs:
        algo.run_episodes(envs['benchmark'], num_episodes=1000)
    elif config['run_type'] == "inspect":
        from IPython import embed
        print('')
        embed()

except KeyboardInterrupt:
    logging.critical("Keyboard Interrupt. Ending early.\n")
except Exception:
    logging.exception("Ran into an unexpected error. Aborting training.\n")
finally:
    if config['run_type'] in ['train', 'benchmark']:
        summarize_run(data_dir, wandb and wandb.run)
    if tb_proc is not None:
        tb_proc.kill()
    if args.shutdown:
        # Shutdown in 3 minutes.
        # Enough time to recover if it crashed at the start.
        subprocess.run("sudo shutdown +3", shell=True)
        logging.critical("Shutdown commenced, but keeping ssh available...")
        subprocess.run("sudo rm -f /run/nologin", shell=True)<|MERGE_RESOLUTION|>--- conflicted
+++ resolved
@@ -243,11 +243,7 @@
     print("")
     logger.info("Hyperparameters: %s", config)
     config.check_for_unused_hyperparams()
-<<<<<<< HEAD
-    logger.info("Hyperparameters: %s\n", config)
-=======
     print("")
->>>>>>> 695a55bb
 
     if config['run_type'] == "train":
         algo.train(int(config['steps']))
